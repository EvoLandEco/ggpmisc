---
editor_options:
  markdown:
    wrap: 72
---

# ggpmisc 0.4.2-2

<<<<<<< HEAD
Fix major bug in `stat_poly_eq()` and `stat_quant_eq()` affecting only some R 
builds, reported and reproduced for Linux. (Reported by Flavio 
Lozano-Isla, T. BruceLee and Lewis Hooper, debugged with the help of Mark B. 
Neal.) Reported to affect versions 0.4.0, 0.4.1, 0.4.2 and 0.4.2-1.

# ggpmisc 0.4.2-1

Fix a bug remaining in 0.4.2, that could result in `after_stat()` not being
found. (Reported by Prof. Brian Ripley and Michael Steinbaugh.)
=======
Add statistics `stat_ma_line()` and `stat_ma_eq()` implement model II regression
based on package 'lmodel2' (major axis, standard major axis, and ranged major
axis regression). Methods `coef()`, `confint()` and `predict()` for fit
objects returned by `lmodel2::lmodel2()` are also implemented and exported.

# ggpmisc 0.4.2-2

Fix major bug in `stat_poly_eq()` and `stat_quant_eq()` affecting only some R
builds, reported and reproduced for Linux. (Reported by Flavio Lozano-Isla, T.
BruceLee and Lewis Hooper, debugged with the help of Mark B. Neal.) Reported to
affect versions 0.4.0, 0.4.1, 0.4.2 and 0.4.2-1.

# ggpmisc 0.4.2-1

Fix a bug remaining in 0.4.2 that could result in `after_stat()` not being
found.
>>>>>>> fb6411f6

# ggpmisc 0.4.2

Changes to Depends, Imports and Suggests, to solve errors and/or to
avoid dependencies that are not needed. As a consequence package 'broom'
is no longer automatically installed as a dependency of 'ggpmisc' and if
used, will need to be explicitly installed by the user. Several examples
are now run only if the necessary packages have been installed (*Prof.
Brian Ripley*, *Uwe Ligges* and members of the *CRAN's team* are thanked
for package quality control).

# ggpmisc 0.4.1

The suggestion from *Mark Neal* of adding support for quantile
regression partly addressed in ggpmisc 0.4.0 has lead to additional
enhancements in this version. The idea of supporting confidence bands
for quantile regression came from *Samer Mouksassi* who also provided
code examples. Additional suggestions from *Mark Neal, Carl* and other
users have lead to bug fixes as well as to an interface with better
defaults for arguments (see issue \#1). Some other enhancements are
based on my own needs or ideas.

-   Add support for robust regression using `rlm` and for fit `function`
    objects in `stat_poly_eq()`.
-   Make it easier to use `stat_poly_eq()` and `stat_quant_eq()` with
    `formula = x ~ y` and other models in which the explanatory variable
    is `y` in addition to models with `x` as explanatory variable (this
    was already supported but the defaults for `eq.with.lhs` and
    `eq.x.rhs` were hard coded needing manual override while they are
    now set dynamically depending on the `formula`).
-   Revise `stat_poly_eq()` and `stat_quant_eq()` so that they pass to
    the geom by default a suitable value as argument to `parse`
    depending on `output.type` (enhancement suggested by *Mark Neal* in
    issue \#11) and so that the default `output.type` is `"markdown"` if
    the argument passed to `geom` is one of `"richtext"` or `"textbox"`,
    improving compatibility with package 'ggtext'.
-   Revise `stat_poly_eq()` and `stat_quant_eq()` so that when
    `output.type = "numeric"` they return the coefficient estimates as
    `numeric` columns in `data` (problem with `coefs.ls` column in data
    when using facets reported by *cgnolte* in issue \#12).
-   Revise `stat_poly_eq()` adding support for optional use of lower
    case *r* and *p* for $R^2$ and $P$-value, respectively.
-   Fix bug in `stat_poly_eq()` and `stat_quant_eq()` resulting in
    mishandling of formulas using the `+ 0` notation to exclude the
    intercept (reported by *orgadish* in issue \#10).
-   Add `stat_poly_line()`, which is a new interface to
    `ggplot2::stat_smooth()` accepting `formula = x ~ y` and other
    models in which the explanatory variable is `y` rather than `x` or
    setting `orientation = "y"`. In contrast to
    `ggplot2::stat_smooth(),` `stat_poly_line()` has `"lm"` as default
    for `method` irrespective of the number of observations.
-   Add `stat_quant_line()` which is a merge of `ggplot2::stat_smooth()`
    and `ggplot2::stat_quantile()` accepting `formula = x ~ y` and other
    models in which the explanatory variable is `y` rather than `x` or
    setting `orientation = "y"` to fit models with `x` as explanatory
    variable. This statistic makes it possible to add to a plot a
    *double quantile regression*. `stat_quant_line()` supports plotting
    of confidence bands for quantile regression using
    `ggplot2::geom_smooth()` to create the plot layer.
-   Add `stat_quant_band()` which plots quantile regressions for three
    quantiles as a band plus a line, accepting `formula = x ~ y` and
    other models in which the explanatory variable is `y` rather than
    `x` or setting `orientation = "y"` to fit models with `x` as
    explanatory variable. By default the band uses `"steelblue"` as
    `fill`, to distinguish them from confidence bands.
-   Add support for quantile regression `rq`, robust regression `rlm`,
    and resistant regression `lqs` and `function` objects to
    `stat_fit_residuals()` and `stat_fit_deviations()` .
-   Make it possible to use `stat_fit_residuals()` and
    `stat_fit_deviations()` with `formula = x ~ y` and other models in
    which the explanatory variable is `y` in addition to models with `x`
    as explanatory variable.
-   Add `weights` to returned values by `stat_fit_residuals()` and
    `stat_fit_deviations()` and add support for the `weight` aesthetic
    as their input for parameter `weights` of the model fit functions.
-   Revise `stat_poly_eq()` and `stat_quant_eq()` so that by default
    they keep trailing zeros according to the numbers of significant
    digits given by `coef.digits`. A new parameter `coef.keep.zeros` can
    be set to `FALSE` to restore the deletion of trailing zeros. Be
    aware that even if the character label for the equation contains
    trailing zeros, if it is parsed into R an expression (as it is by
    default) the trailing zeros will be dropped at this later stage.
    *Trailing zeros in the equation will be rendered to the plot only if
    `output.type` is other than `"expression"`.* Equations and other
    labels may render slightly differently than in previous versions as
    now `sprintf()` is used to format all labels.
-   Fix bug in `stat_poly_eq()` and `stat_quant_eq()` that resulted in
    bad/non-syntactical character strings for `eq.label` when
    `output.type` was different from its default of `"expression"`.

# ggpmisc 0.4.0

Package 'ggpmisc' has been split into two packages: 'ggpp' containing
extensions to the grammar of graphics and 'ggpmisc' containing
extensions related to plot decorations based on model fits, statistical
summaries and other descriptors of the data being plotted. Package
'ggpmisc' depends on 'ggpp' with no visible changes for users. Package
'ggpp' can be loaded instead of 'ggpmisc' when only the extensions it
contains are needed. Package 'gginnards' containing tools for editing
ggplot objects as well as tools for inspecting them is an earlier
spin-off from 'gpmisc'.

The changes in this version stem for users' questions and suggestions.
Many thanks!

-   Add `stat_quant_eq()` based on quantile regression as implemented in
    package 'quantreg'. (enhancement suggested by *Mark Neal*)

-   Add `n.label` and `n` to the values returned by `stat_poly_eq()`and
    `stat_quant_eq()`. (enhancement suggested by a question from
    *ganidat*)

-   Add `r.squared`, `adj.r.squared`, `p.value` and `n` as `numeric`
    values returned in addition to the corresponding `character` labels
    when `stat_poly_eq()` is called with `output.type` other than
    `numeric`. Similarly for `n` and `rho` in the case of
    `stat_quant_eq()`. (enhancement suggested by a question from *Tiptop*)

-   Fix bug in `stat_poly_eq()` leading to empty returned value when
    data contains too few observations to fit the model. (reported by
    *ganidat*)

-   Add support for quantile regression `rq`, robust regression `rlm`,
    and resistant regression `lqs` and `function` objects to
    `stat_fit_deviations()`.

# ggpmisc 0.3.9

-   Update the documentation of `geom_plot()`.
-   Revise handling of rounding for $R^2$ and $P$-value in
    `stat_poly_eq()`.
-   Fix bug in `stat_poly_eq()` that resulted in no labels being
    displayed for any group when one group has too few distinct
    *x*-values to fit the polynomial (reported by
    [ganidat](https://stackoverflow.com/users/5432156/ganidat) in
    StackOverflow).
-   [**Under development!**] Link repositioned text to its original
    position with a segment or arrow: `geom_linked_text()`. Except for
    the drawing of segments or arrows this new *geometry* behaves as
    `ggplot2::geom_text()` . *Note:* Segments and arrows are drawn only
    if the position function used returns both the repositioned and
    original coordinates.
-   Add support for advanced nudging: `position_nudge_centre()` and
    `position_nudge_line()` compute the direction of nudging and return
    both the nudged and original positions.
-   Add support for simple nudging: `position_nudge_to()` nudges to new
    user-supplied position(s); `position_nudge_keep()` nudges to
    position(s) based on user-supplied position shift. These functions
    return both nudged and original position(s), which makes possible to
    draw connecting segments from text labels to the original position.

# ggpmisc 0.3.8-1

-   Fix bug: suggested package not loaded in vignette *Model-Based Plot
    Annotations* resulting in "method not found" warning in some
    examples*.*

# ggpmisc 0.3.8

-   **CODE BREAKING:** functions `stat_fit_glance()` ,
    `stat_fit_augment()` , `stat_fit_tidy()` and `stat_fit_tb()` now
    import the *tidiers* from package 'generics' instead of from
    'broom'. As a result, users must now explicitly load the package
    where the methods to be used are defined, such as 'broom' or
    'broom.mixed' or define them before calling these statistics.
-   Add formal parameter `glance.args` to `stat_fit_glance()` ,
    parameter `tidy.ars` to `stat_fit_tidy()` and `stat_fit_tb()` and
    parameter `augment.args` to `stat_fit_augment()` as some
    specializations of `broom::glance()`, `broom::tidy()` and
    `stat_fit_augment()` accept arguments specific to a given fitting
    method.
-   Fix bug: `stat_fit_tidy()` would fail with `quantreg::rq()` and any
    other fit methods that do not return by default standard error
    estimates for parameter estimates (Thanks to Mark Neal for reporting
    the problem).
-   Revise `stat_fit_glance()`, `stat_fit_augment()` and
    `stat_fit_tidy()` to ensure compatibility with `cor.test()` and
    other functions that require an object rather than a quoted
    expression as argument for `data` .
-   Add formal parameter `p.digits` to `stat_fit_tb()`.
-   New vignette explaining how the grammar of graphics has been
    expanded to better support annotations.
-   Fix bug: `try_tibble.ts()` and `try_data_frame()` did not handle
    correctly the conversion of dates for some time series, which also
    could affect `ggplot.ts()`.
-   Fix bug: `stat_peaks()` and `stat_valleys()` generated wrong labels
    if a `Date` object was mapped to *x (the bug did not affect POSIX or
    datetime, and was obvious as it resulted in a shift in dates by
    several decades)*.
-   **Move git repository from Bitbucket to Github.** Numbering of
    issues restarts from \#1, but all old commits were transferred as
    is.
-   Set up Github action for CRAN-checks on Windows, OS X and Ubuntu.

# ggpmisc 0.3.7

-   Update `stat_fit_tb()` to support renaming of terms/parameter names
    in the table (Suggested by Big Old Dave and Z. Lin). In addition
    implement selection, reordering and renaming of columns and
    terms/parameters using positional indexes and pattern matching of
    truncated names in addition to whole names. Improve formatting of
    small *P*-values.
-   Update `stat_fmt_tb()` to support the same expanded syntax as
    `stat_fit_tb()`.
-   Add `stat_dens1d_filter()`, `stat_dens1d_filter_g()` and
    `stat_dens1d_labels()`, to complement existing
    `stat_dens2d_filter()`, `stat_dens2d_filter_g()` and
    `stat_dens2d_labels()`.
-   Update `stat_dens2d_filter()`, `stat_dens2d_filter_g()` and
    `stat_dens2d_labels()` adding formal parameters `keep.sparse` and
    `invert.selection`, as available in the new 1D versions.
-   Update `stat_dens2d_labels()` to accept not only character strings
    but also functions as argument to `label.fill` as the new
    `stat_dens1d_labels()` does.
-   Revise documentation including the *User Guide*.

# ggpmisc 0.3.6

-   Override `ggplot2::annotate()` adding support for aesthetics `npcx`
    and `npcy`.
-   Add `stat_summary_xy()` and `stat_centroid()`.
-   Revise `stat_poly_eq()` to support labelling of equations according
    to group.
-   Implement `output.type` `"markdown"` in `stat_poly_eq()` usable with
    `geom_richtext()` from package 'ggtext'.

# ggpmisc 0.3.5

-   Add support for "table themes" to geom_table() and
    `geom_table_npc()`.

# ggpmisc 0.3.4

-   Add support for p.value.label and f.value.label to `stat_poly_eq()`.
-   Update to track deprecations in 'ggplot2' (\>= 3.3.0).

# ggpmisc 0.3.3

-   Fix bug in `stat_poly_eq()`.
-   Minor revision of the *User Guide* and documentation.

# ggpmisc 0.3.2

This version implements some new features and fixes bugs in the features
introduced in version 0.3.1, please do rise an issue if you notice any
remaining bugs! Some reported weaknesses in the documentation have been
addressed. This updated version depends on 'ggplot2' (\>= 3.2.1).

-   Add support for *volcano* and *quadrant* *plots* of outcomes.

-   Add geometries `geom_vhlines()` and `geom_quadrant_lines()`.

-   Add convenience scales `scale_x_logFC()` and `scale_y_logFC()` for
    data expressed as fold change.

-   Add convenience scales `scale_x_Pvalue()`, scale_y\_Pvalue(),
    `scale_x_FDR()`, `scale_y_FDR()`.

-   Add convenience scales `scale_colour_outcome()`,
    `scale_fill_outcome()` and `scale_shape_outcome()` for data
    expressed as ternary or binary outcomes.

-   Add conversion functions `outcome2factor()` and `threshold2factor()`
    to convert vectors of numeric outcomes into factors with 2 or 3
    levels.

-   Add conversion function `xy_outcomes2factor()` and
    `xy_thresholds2factor()` to combine two vectors of numeric outcomes
    into a 4-level factor.

-   Improve support for model-fit annotations.

-   Update `stat_poly_eq()` so that optionally instead of text labels it
    can return numeric values extracted from the fit object.

-   Document with examples how to pass weights and covariates to
    statistics based on methods from package 'broom'. Highlight the
    differences among `stat_poly_eq()` and the `stat_fit_xxx()`
    statistics implemented using package 'broom'.

-   Revise `stat_apply_fun()` to allow simultaneous application of
    functions to *x* and *y* aesthetics, and handling of `diff()` and
    other functions returning slightly shorter vectors than their input.

-   Support in `stat_fit_tb()`, `stat_fit_augment()`, `stat_fit_tidy()`
    and `stat_fit_glance()` the use of character strings as position
    arguments for parameters `label.x` and `label.y` when using geoms
    based on *x* and *y* aesthetics in addition to when using those
    taking the `npcx` and `npcy` aesthetics.

# ggpmisc 0.3.1

This is a major update, with a few cases in which old code may need to
be revised to work, and many cases in which there will be subtle
differences in the positions of labels used as annotations. The many new
features may still have some bugs, please do rise an issue if you notice
one!

Version requiring 'ggplot2' (\>= 3.1.0).

Add new geometries, several of them accepting *x* and *y* in *npc* units
through the new aesthetics `npcx` and `npcy`, allowing positioning
relative to plotting area irrespective of native data units and scale
limits. These geometries are useful on their own for annotations in
particular they allow consistent positioning of textual summaries. By
default they do not inherit the plot's aesthetic mappings making their
behaviour remain by default in-between that of true geometries and that
of annotate().

-   Add `geom_text_npc()` and `geom_label_npc()` using aesthetics npcx
    and npcy.
-   Add `geom_table_npc()` using aesthetics npcx and npcy.
-   Add `geom_plot()` and `geom_plot_npc()` which can be used to add
    inset plots to a ggplot.
-   Add `geom_grob()` and `geom_grob_npc()` which can be used to add
    inset *grobs* to a ggplot.
-   Add `geom_x_margin_point()`, `geom_y_margin_point()`,
    `geom_x_margin_arrow()` and `geom_y_margin_arrow()` which behave
    similarly to `geom_hline()` and `geom_vline()` but plot points or
    arrows instead of lines. Add `geom_x_margin_grob()` and
    `geom_y_margin_grob()` with similar behaviour but for adding
    *grobs*.
-   Revise textual-summary statistics to use the new *npc* version of
    geometries.
-   This may break old code that used `geom_table()` and depended on the
    old default of `inherit.aes=TRUE`.
-   Add "summarize" statistics for groups and panels.
-   Add `stat_apply_panel()` and `stat_apply_group()`.
-   Add workaround to `stat_fit_glance()` and improve diagnosis of
    unsupported input. Replace bad example in the corresponding
    documentation (workaround for bug reported by Robert White).
-   Update documentation.
-   Add and revise examples.
-   Revise vignette.

# ggpmisc 0.3.0

Version requiring 'ggplot2' (\>= 3.0.0), now in CRAN. **Low level
manipulation and debug methods and functions moved to new package
'gginnards' available through CRAN.**

-   Remove debug stats and geoms -\> 'gginnards'.
-   Remove layer manipulation functions -\> 'gginnards'.
-   Add support for "weight" aesthetic in `stat_poly_eq()` (fixing bug
    reported by S.Al-Khalidi).
-   Add support for column selection and renaming to `stat_fit_tb()`.
-   Add new statistic `stat_fmt_tb()` for formatting of tibbles for
    addition to plots as tables.
-   Rename `stat_quadrat_count()` into `stat_quadrant_count()`
    (miss-spelling).
-   Revise vignette.

# ggpmisc 0.2.17.9902

Non-CRAN version with additional functionality, but requiring the
development version of 'ggplot2'.

-   Track code breaking change in 'ggplot2' commit \#2620 (2018-05-17).

# ggpmisc 0.2.17.9900

Non-CRAN version with additional functionality, but requiring the
development version of 'ggplot2' \>= 2.2.1.9000 (\>= commit of
2017-02-09) from Github. Visit

-   `geom_table()`, a geom for adding a layer containing one or more
    tables to a plot panel.
-   `stat_fit_tb()` a stat that computes a tidy tabular version of the
    summary or ANOVA table from a model fit.

# ggpmisc 0.2.17

CRAN version

-   Add `stat_quadrat_count()` a stat that computes the number of
    observations in each quadrant of a plot panel ignoring grouping.

-   Fix bugs, one of which is code breaking: the names of returned
    parameter estimates have changed in `stat_fit_tidy()` now pasting
    `"_estimate"` to avoid name clashes with mapped variables.

# ggpmisc 0.2.16

-   Revise `stat_fit_tidy()` so that it returns *p*-values for
    parameters, in addition to estimates and their standard errors.
-   BUG FIX: Revise `geom_debug()` adding missing default arguments.
-   Add functions for manipulation of layers in ggplot objects:
    `delete_layers()`, `append_layers()`, `move_layers()`,
    `shift_layers()`, `which_layers()`, `extract_layers()`,
    `num_layers()`, `top_layer()` and `bottom_layer()`.

# ggpmisc 0.2.15

Add `stat_fit_tidy()` implemented using `broom::tidy()`. Makes it
possible to add the fitted equation for any fitted model supported by
package 'broom', as long as the user supplies within aes() the code to
build a label string. Update user guide.

# ggpmisc 0.2.14

Fix bug in `stat_poly_equation()` `eq.x.rhs` argument ignored when using
expressions.

# ggpmisc 0.2.13

-   Fix bugs in `try_tibble()` and `try_data_frame()` which made them
    fail silently with some objects of class `"ts"` in the case of
    numeric (decimal date) index for time. In addition lack of special
    handling for classes `"yearmon"` and `"yearqrt"` from package 'zoo',
    lead to erroneous date shifts by a few days.
-   Add methods `ggplot.ts()` and `ggplot.xts()`.

# ggpmisc 0.2.12

-   Change default value for parameter `label.fill` in
    `stat_dens2d_labels()` from `NA` to `""`.
-   Improve documentation using current 'ggrepel' version, which
    implements changes that make `stat_dens2d_labels()` useful.

# ggpmisc 0.2.11

-   Add `stat_dens2d_labels()`, a statistic that resets label values to
    `NA` by default, or any character string supplied as argument, in
    regions of a panel with high density of observations.

-   Add `stat_den2d_filter()`, a statistic that filters-out/filters-in
    observations in regions of a panel with high density of
    observations. These two statistics are useful for labeling or
    highlighting observations in regions of a panel with low density.
    Both stats use a compute_panel function.

-   Add `stat_den2d_filter_g()`, a statistic that filters-out/filters-in
    observations in regions of a group with high density of
    observations. This statistics is useful for highlighting
    observations. It uses a compute_group function. They use internally
    `MASS:kde2d` to estimate densities and default values for parameters
    are adjusted dynamically based on the number of observations.

# ggpmisc 0.2.10

-   Add user-requested feature: allow user to specify number 'digits'
    used in formatting numbers in labels in `stat_poly_eq()`.
-   Update `try_data_frame()` to return an object of class `"tibble"`
    and add `try_tibble()` as synonym.
-   Update documentation and start using package 'staticdocs' to build a
    documentation web site.

# ggpmisc 0.2.9

-   Add support for *tikz* in `stat_poly_eq()`.
-   Fix bug in `stat_poly_eq()`.
-   Fix bug in `geom_debug()`.
-   Fix bug in `stat_fit_augment()`.

# ggpmisc 0.2.8

-   Enhance `stat_poly_eq()` so that 1) position of labels according to
    *npc* (relative positions using normalized coordinates), as well as
    by named positions `"top"`, `"bottom"`, `"right"`, `"left"` and
    `"center"` is now implemented; 2) when grouping is present, suitable
    `vjust` values are computed to automatically position the labels for
    the different groups without overlap. Default label positions are
    now relative to the range of each panel's $x$ and $y$ scales,
    eliminating in most cases the need to manually tweak label
    positions.

-   Add `stat_fit_glance()` uses package 'broom' for maximum flexibility
    in model function choice when wanting to add labels based on
    information from a model fit, at the expense of very frequently
    having to explicitly set aesthetics, and always having to add code
    to do the formatting of the values to be used in labels. Label
    position is as described above for `stat_poly_eq()`.

-   Add `stat_fit_deviations()` for highlighting residuals in plots of
    fitted models. This statistic currently supports only `lm()` fits.
    By default geom "segment" is used to highlight the deviations of the
    observations from a fitted model.

-   Add `stat_fit_residuals()` for plotting residuals from a fitted
    model on their own in plots matching plots of lm fits plotted with
    stat_smooth() even with grouping or facets. This statistic currently
    supports only `lm()` fits. By default geom "point" is used to plot
    the residual from a fitted model.

-   Add preliminary version of `stat_fit_augment()`, which uses package
    'broom' for maximum flexibility in model function choice, to augment
    the data with additional columns of values derived from a model fit.

# ggpmisc 0.2.7

-   Add support for AIC and BIC labels to `stat_poly_eq()`.
-   Add pretty-printing of parameter values expressed in engineering
    notation in `stat_poly_eq()`.
-   Add support for user-supplied label coordinates in `stat_poly_eq()`.
-   Improve `stat_debug_panel()` and stat_debug_group() so that they can
    optionally print to the console a summary of the data received as
    input.
-   Add `geom_debug()`, a geom that summarizes its data input to the
    console, and produces no visible graphical output.

# ggpmisc 0.2.6

-   Add support for user-supplied *lhs* and for user-supplied
    *rhs*-variable name in the equation label in `stat_poly_eq()`.

# ggpmisc 0.2.5

-   Remove one example to remove a package dependency.

# ggpmisc 0.2.4

-   Improve handling of time zones in `try_data_frame()`.
-   Revise documentation and vignette.

# ggpmisc 0.2.3

-   `stat_poly_eq()` changed to include the *lhs* (left hand side) of
    the equation by default.

# ggpmisc 0.2.2

-   Add function try_data_frame() to convert R objects including time
    series objects of all classes accepted by `try.xts()` into data
    frames suitable for plotting with `ggplot()`.

-   Update `stat_peaks()` and `stat_valleys()` to work correctly when
    the x aesthetic uses a `Date` or `Datetime` continuous scale such as
    `ggplot()` sets automatically for `POSIXct` variables mapped to the
    *x* aesthetic.

# ggpmisc 0.2.1

-   Rename `stat_debug()` as `stat_debug_group()` and add
    `stat_debug_panel()`.
-   Add `stat_peaks()` and `stat_valleys()` (these are simpler versions
    of `ggspectra::stat_peaks()` and `ggspectra::stat_valleys()` for use
    with any numerical data (rather than light spectra).

# ggpmisc 0.1.0

*First version.*

-   Add `stat_poly_eq()`
-   Add `stat_debug()`<|MERGE_RESOLUTION|>--- conflicted
+++ resolved
@@ -6,17 +6,6 @@
 
 # ggpmisc 0.4.2-2
 
-<<<<<<< HEAD
-Fix major bug in `stat_poly_eq()` and `stat_quant_eq()` affecting only some R 
-builds, reported and reproduced for Linux. (Reported by Flavio 
-Lozano-Isla, T. BruceLee and Lewis Hooper, debugged with the help of Mark B. 
-Neal.) Reported to affect versions 0.4.0, 0.4.1, 0.4.2 and 0.4.2-1.
-
-# ggpmisc 0.4.2-1
-
-Fix a bug remaining in 0.4.2, that could result in `after_stat()` not being
-found. (Reported by Prof. Brian Ripley and Michael Steinbaugh.)
-=======
 Add statistics `stat_ma_line()` and `stat_ma_eq()` implement model II regression
 based on package 'lmodel2' (major axis, standard major axis, and ranged major
 axis regression). Methods `coef()`, `confint()` and `predict()` for fit
@@ -31,9 +20,8 @@
 
 # ggpmisc 0.4.2-1
 
-Fix a bug remaining in 0.4.2 that could result in `after_stat()` not being
-found.
->>>>>>> fb6411f6
+Fix a bug remaining in 0.4.2, that could result in `after_stat()` not being
+found. (Reported by Prof. Brian Ripley and Michael Steinbaugh.)
 
 # ggpmisc 0.4.2
 
