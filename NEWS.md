--- conflicted
+++ resolved
@@ -8,11 +8,8 @@
 
 -   Fix bug in `stat_ma_line()`: error triggered when returned values from computation of confidence
 band are not available. (Reported by rakelrpf as issue #36.)
-<<<<<<< HEAD
 -   Fix incompatibility of `stat_poly_eq()`, `stat_ma_eq()` and `stat_quant_eq()` with package 'gganimate'. (Bug reported by EvoLandEco as issue #38.)
-=======
 -   Add `stat_fit_fitted()`.
->>>>>>> 8727cc6f
 
 # ggpmisc 0.5.2
 
